--- conflicted
+++ resolved
@@ -9,12 +9,6 @@
 contract MultiSend {
 
     /// @dev Sends multiple transactions and reverts all if one fails.
-<<<<<<< HEAD
-    /// @param transactions Encoded transactions. Each transaction is encoded as a
-    ///                     tuple(operation,address,uint256,bytes), where operation
-    ///                     can be 0 for a call or 1 for a delegatecall. The bytes
-    ///                     of all encoded transactions are concatenated to form the input.
-=======
     /// @param transactions Encoded transactions. Each transaction is encoded as a packed bytes of
     ///                     operation as a uint8 with 0 for a call or 1 for a delegatecall (=> 1 byte),
     ///                     to as a address (=> 20 bytes),
@@ -22,7 +16,6 @@
     ///                     data length as a uint256 (=> 32 bytes),
     ///                     data as bytes.
     ///                     see abi.encodePacked for more information on packed encoding
->>>>>>> e9ada2a1
     function multiSend(bytes memory transactions)
         public
     {
