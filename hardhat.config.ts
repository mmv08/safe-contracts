import type { HardhatUserConfig, HttpNetworkUserConfig } from "hardhat/types";
import "@nomiclabs/hardhat-etherscan";
import "@nomiclabs/hardhat-waffle";
import "@matterlabs/hardhat-zksync-solc";
import "solidity-coverage";
import "hardhat-deploy";
import dotenv from "dotenv";
import yargs from "yargs";
import { getSingletonFactoryInfo } from "@gnosis.pm/safe-singleton-factory";

const argv = yargs
  .option("network", {
    type: "string",
    default: "hardhat",
  })
  .help(false)
  .version(false).argv;

// Load environment variables.
dotenv.config();
<<<<<<< HEAD
const {
  NODE_URL,
  INFURA_KEY,
  MNEMONIC,
  ETHERSCAN_API_KEY,
  PK,
  SOLIDITY_VERSION,
  SOLIDITY_SETTINGS,
  CUSTOM_DETERMINISTIC_DEPLOYMENT,
} = process.env;
=======
const { NODE_URL, INFURA_KEY, MNEMONIC, ETHERSCAN_API_KEY, PK, SOLIDITY_VERSION, SOLIDITY_SETTINGS } = process.env;
>>>>>>> c2d0f044

const DEFAULT_MNEMONIC =
  "candy maple cake sugar pudding cream honey rich smooth crumble sweet treat";

const sharedNetworkConfig: HttpNetworkUserConfig = { zksync: true };
if (PK) {
  sharedNetworkConfig.accounts = [PK];
} else {
  sharedNetworkConfig.accounts = {
    mnemonic: MNEMONIC || DEFAULT_MNEMONIC,
  };
}

if (
  [
    "mainnet",
    "rinkeby",
    "kovan",
    "goerli",
    "ropsten",
    "mumbai",
    "polygon",
  ].includes(argv.network) &&
  INFURA_KEY === undefined
) {
  throw new Error(
    `Could not find Infura key in env, unable to connect to network ${argv.network}`
  );
}

import "./src/tasks/local_verify";
import "./src/tasks/deploy_contracts";
import "./src/tasks/show_codesize";
import { BigNumber } from "@ethersproject/bignumber";

const primarySolidityVersion = SOLIDITY_VERSION || "0.7.6";
const soliditySettings = !!SOLIDITY_SETTINGS
  ? JSON.parse(SOLIDITY_SETTINGS)
  : undefined;

<<<<<<< HEAD
const deterministicDeployment =
  CUSTOM_DETERMINISTIC_DEPLOYMENT == "true"
    ? (network: string) => {
        const info = getSingletonFactoryInfo(parseInt(network));
        if (!info) return undefined;
        return {
          factory: info.address,
          deployer: info.signerAddress,
          funding: BigNumber.from(info.gasLimit)
            .mul(BigNumber.from(info.gasPrice))
            .toString(),
          signedTx: info.transaction,
        };
      }
    : undefined;
=======
const deterministicDeployment = (network: string) => {
    const info = getSingletonFactoryInfo(parseInt(network))
    if (!info) {
      throw new Error(`
        Safe factory not found for network ${network}. You can request a new deployment at https://github.com/safe-global/safe-singleton-factory.
        For more information, see https://github.com/safe-global/safe-contracts#replay-protection-eip-155
      `)
    }
    return {
      factory: info.address,
      deployer: info.signerAddress,
      funding: BigNumber.from(info.gasLimit).mul(BigNumber.from(info.gasPrice)).toString(),
      signedTx: info.transaction
    }
  }
>>>>>>> c2d0f044

const userConfig: HardhatUserConfig = {
  paths: {
    artifacts: "build/artifacts",
    cache: "build/cache",
    deploy: "src/deploy",
    sources: "contracts",
  },
  solidity: {
    version: "0.8.15",
  },
  zksolc: {
    version: "1.1.0",
    compilerSource: "docker",
    settings: {
      experimental: {
        dockerImage: "matterlabs/zksolc",
      },
    },
  },
  networks: {
    hardhat: {
      allowUnlimitedContractSize: true,
      blockGasLimit: 100000000,
      gas: 100000000,
      zksync: true,
    },
    mainnet: {
      ...sharedNetworkConfig,
      url: `https://mainnet.infura.io/v3/${INFURA_KEY}`,
    },
    xdai: {
      ...sharedNetworkConfig,
      url: "https://xdai.poanetwork.dev",
    },
    ewc: {
      ...sharedNetworkConfig,
      url: `https://rpc.energyweb.org`,
    },
    goerli: {
      ...sharedNetworkConfig,
      url: `https://goerli.infura.io/v3/${INFURA_KEY}`,
    },
    mumbai: {
      ...sharedNetworkConfig,
      url: `https://polygon-mumbai.infura.io/v3/${INFURA_KEY}`,
    },
    polygon: {
      ...sharedNetworkConfig,
      url: `https://polygon-mainnet.infura.io/v3/${INFURA_KEY}`,
    },
    volta: {
      ...sharedNetworkConfig,
      url: `https://volta-rpc.energyweb.org`,
    },
    bsc: {
      ...sharedNetworkConfig,
      url: `https://bsc-dataseed.binance.org/`,
    },
    arbitrum: {
      ...sharedNetworkConfig,
      url: `https://arb1.arbitrum.io/rpc`,
    },
    fantomTestnet: {
      ...sharedNetworkConfig,
      url: `https://rpc.testnet.fantom.network/`,
    },
    avalanche: {
      ...sharedNetworkConfig,
      url: `https://api.avax.network/ext/bc/C/rpc`,
    },
  },
  deterministicDeployment,
  namedAccounts: {
    deployer: 0,
  },
  mocha: {
    timeout: 2000000,
  },
  etherscan: {
    apiKey: ETHERSCAN_API_KEY,
  },
};
if (NODE_URL) {
  userConfig.networks!!.custom = {
    ...sharedNetworkConfig,
    url: NODE_URL,
  };
}
export default userConfig;<|MERGE_RESOLUTION|>--- conflicted
+++ resolved
@@ -18,20 +18,7 @@
 
 // Load environment variables.
 dotenv.config();
-<<<<<<< HEAD
-const {
-  NODE_URL,
-  INFURA_KEY,
-  MNEMONIC,
-  ETHERSCAN_API_KEY,
-  PK,
-  SOLIDITY_VERSION,
-  SOLIDITY_SETTINGS,
-  CUSTOM_DETERMINISTIC_DEPLOYMENT,
-} = process.env;
-=======
 const { NODE_URL, INFURA_KEY, MNEMONIC, ETHERSCAN_API_KEY, PK, SOLIDITY_VERSION, SOLIDITY_SETTINGS } = process.env;
->>>>>>> c2d0f044
 
 const DEFAULT_MNEMONIC =
   "candy maple cake sugar pudding cream honey rich smooth crumble sweet treat";
@@ -72,23 +59,6 @@
   ? JSON.parse(SOLIDITY_SETTINGS)
   : undefined;
 
-<<<<<<< HEAD
-const deterministicDeployment =
-  CUSTOM_DETERMINISTIC_DEPLOYMENT == "true"
-    ? (network: string) => {
-        const info = getSingletonFactoryInfo(parseInt(network));
-        if (!info) return undefined;
-        return {
-          factory: info.address,
-          deployer: info.signerAddress,
-          funding: BigNumber.from(info.gasLimit)
-            .mul(BigNumber.from(info.gasPrice))
-            .toString(),
-          signedTx: info.transaction,
-        };
-      }
-    : undefined;
-=======
 const deterministicDeployment = (network: string) => {
     const info = getSingletonFactoryInfo(parseInt(network))
     if (!info) {
@@ -104,7 +74,6 @@
       signedTx: info.transaction
     }
   }
->>>>>>> c2d0f044
 
 const userConfig: HardhatUserConfig = {
   paths: {
